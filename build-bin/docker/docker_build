#!/bin/sh
#
<<<<<<< HEAD
# Copyright 2016-2021 The OpenZipkin Authors
=======
# Copyright 2016-2023 The OpenZipkin Authors
>>>>>>> 602c47fa
#
# Licensed under the Apache License, Version 2.0 (the "License"); you may not use this file except
# in compliance with the License. You may obtain a copy of the License at
#
# http://www.apache.org/licenses/LICENSE-2.0
#
# Unless required by applicable law or agreed to in writing, software distributed under the License
# is distributed on an "AS IS" BASIS, WITHOUT WARRANTIES OR CONDITIONS OF ANY KIND, either express
# or implied. See the License for the specific language governing permissions and limitations under
# the License.
#

set -ue

docker_tag=${1?full docker_tag is required. Ex openzipkin/zipkin:test}
version=${2:-}
docker_args=$($(dirname "$0")/docker_args ${version})

# We don't need build kit, but Docker 20.10 no longer accepts --platform
# without it. It is simpler to always enable it vs require maintainers to use
# alternate OCI tools. See https://github.com/moby/moby/issues/41552
export DOCKER_BUILDKIT=1

echo "Building image ${docker_tag}"
<<<<<<< HEAD
DOCKER_BUILDKIT=1 docker build --pull ${docker_args} --tag ${docker_tag} .
=======
docker build --network=host --pull ${docker_args} --tag ${docker_tag} .
>>>>>>> 602c47fa
<|MERGE_RESOLUTION|>--- conflicted
+++ resolved
@@ -1,10 +1,6 @@
 #!/bin/sh
 #
-<<<<<<< HEAD
-# Copyright 2016-2021 The OpenZipkin Authors
-=======
 # Copyright 2016-2023 The OpenZipkin Authors
->>>>>>> 602c47fa
 #
 # Licensed under the Apache License, Version 2.0 (the "License"); you may not use this file except
 # in compliance with the License. You may obtain a copy of the License at
@@ -29,8 +25,4 @@
 export DOCKER_BUILDKIT=1
 
 echo "Building image ${docker_tag}"
-<<<<<<< HEAD
-DOCKER_BUILDKIT=1 docker build --pull ${docker_args} --tag ${docker_tag} .
-=======
-docker build --network=host --pull ${docker_args} --tag ${docker_tag} .
->>>>>>> 602c47fa
+docker build --network=host --pull ${docker_args} --tag ${docker_tag} .